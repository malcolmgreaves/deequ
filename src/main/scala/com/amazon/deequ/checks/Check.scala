/**
 * Copyright 2018 Amazon.com, Inc. or its affiliates. All Rights Reserved.
 *
 * Licensed under the Apache License, Version 2.0 (the "License"). You may not
 * use this file except in compliance with the License. A copy of the License
 * is located at
 *
 *     http://aws.amazon.com/apache2.0/
 *
 * or in the "license" file accompanying this file. This file is distributed on
 * an "AS IS" BASIS, WITHOUT WARRANTIES OR CONDITIONS OF ANY KIND, either
 * express or implied. See the License for the specific language governing
 * permissions and limitations under the License.
 *
 */

package com.amazon.deequ.checks

import com.amazon.deequ.anomalydetection.{AnomalyDetectionStrategy, AnomalyDetector, DataPoint}
import com.amazon.deequ.analyzers.runners.AnalyzerContext
import com.amazon.deequ.analyzers.{Analyzer, Histogram, Patterns, State}
import com.amazon.deequ.constraints.Constraint._
import com.amazon.deequ.constraints._
import com.amazon.deequ.metrics.{Distribution, Metric}
import com.amazon.deequ.repository.MetricsRepository
import org.apache.spark.sql.expressions.UserDefinedFunction
import com.amazon.deequ.anomalydetection.HistoryUtils
<<<<<<< HEAD
import com.amazon.deequ.schema.{ColumnName, SanitizeError}
=======
import com.amazon.deequ.schema.ColumnName
>>>>>>> e8929197

import scala.util.matching.Regex

object CheckLevel extends Enumeration {
  val Error, Warning = Value
}

object CheckStatus extends Enumeration {
  val Success, Warning, Error = Value
}


case class CheckResult(
    check: Check,
    status: CheckStatus.Value,
    constraintResults: Seq[ConstraintResult])


/**
  * A class representing a list of constraints that can be applied to a given
  * [[org.apache.spark.sql.DataFrame]]. In order to run the checks, use the `run` method. You can
  * also use VerificationSuite.run to run your checks along with other Checks and Analysis objects.
  * When run with VerificationSuite, Analyzers required by multiple checks/analysis blocks is
  * optimized to run once.
  *
  * @param level           Assertion level of the check group. If any of the constraints fail this
  *                        level is used for the status of the check.
  * @param description     The name describes the check block. Generally will be used to show in
  *                        the logs.
  * @param constraints     The constraints to apply when this check is run. New ones can be added
  *                        and will return a new object
  */
case class Check(
  level: CheckLevel.Value,
  description: String,
  private[deequ] val constraints: Seq[Constraint] = Seq.empty) {


  /**
    * Returns a new Check object with the given constraint added to the constraints list.
    *
    * @param constraint New constraint to be added
    * @return
    */
  def addConstraint(constraint: Constraint): Check = {
    Check(level, description, constraints :+ constraint)
  }

  /** Adds a constraint that can subsequently be replaced with a filtered version */
  private[this] def addFilterableConstraint(
      creationFunc: Option[String] => Constraint)
    : CheckWithLastConstraintFilterable = {

    val constraintWithoutFiltering = creationFunc(None)

    CheckWithLastConstraintFilterable(level, description,
      constraints :+ constraintWithoutFiltering, creationFunc)
  }

  /**
    * Creates a constraint that calculates the data frame size and runs the assertion on it.
    *
    * @param assertion Function that receives a long input parameter and returns a boolean
    *                  Assertion functions might refer to the data frame size by "_"
    *                  .hasSize(_>5), meaning the number of rows should be greater than 5
    *                  Or more elaborate function might be provided
    *                  .hasSize{ aNameForSize => aNameForSize > 0 && aNameForSize < 10 }
    * @param hint A hint to provide additional context why a constraint could have failed
    * @return
    */
  def hasSize(assertion: Long => Boolean, hint: Option[String] = None)
    : CheckWithLastConstraintFilterable = {

    addFilterableConstraint { filter => Constraint.sizeConstraint(assertion, filter, hint) }
  }

  /**
    * Creates a constraint that asserts on a column completion.
    *
    * @param column Column to run the assertion on
    * @param hint A hint to provide additional context why a constraint could have failed
    * @return
    */
  def isComplete(column: String, hint: Option[String] = None): CheckWithLastConstraintFilterable = {
    addFilterableConstraint { filter => completenessConstraint(column, Check.IsOne, filter, hint) }
  }

  /**
    * Creates a constraint that asserts on a column completion.
    * Uses the given history selection strategy to retrieve historical completeness values on this
    * column from the history provider.
    *
    * @param column    Column to run the assertion on
    * @param assertion Function that receives a double input parameter and returns a boolean
    * @param hint A hint to provide additional context why a constraint could have failed
    * @return
    */
  def hasCompleteness(
      column: String,
      assertion: Double => Boolean,
      hint: Option[String] = None)
    : CheckWithLastConstraintFilterable = {
    addFilterableConstraint { filter => completenessConstraint(column, assertion, filter, hint) }
  }

  /**
    * Creates a constraint that asserts on a column uniqueness.
    *
    * @param column Column to run the assertion on
    * @param hint A hint to provide additional context why a constraint could have failed
    * @return
    */
  def isUnique(column: String, hint: Option[String] = None): Check = {
    addConstraint(uniquenessConstraint(Seq(column), Check.IsOne, hint))
  }

  /**
    * Creates a constraint that asserts on a column(s) primary key characteristics.
    * Currently only checks uniqueness, but reserved for primary key checks if there is another
    * assertion to run on primary key columns.
    *
    * @param column Columns to run the assertion on
    * @return
    */
  def isPrimaryKey(column: String, columns: String*): Check = {
    addConstraint(uniquenessConstraint(column :: columns.toList, Check.IsOne))
  }

  /**
    * Creates a constraint that asserts on a column(s) primary key characteristics.
    * Currently only checks uniqueness, but reserved for primary key checks if there is another
    * assertion to run on primary key columns.
    *
    * @param column Columns to run the assertion on
    * @param hint A hint to provide additional context why a constraint could have failed
    * @return
    */
  def isPrimaryKey(column: String, hint: Option[String], columns: String*): Check = {
    addConstraint(uniquenessConstraint(column :: columns.toList, Check.IsOne, hint))
  }

  /**
    * Creates a constraint that asserts on uniqueness in a single or combined set of key columns.
    *
    * @param columns Key columns
    * @param assertion Function that receives a double input parameter and returns a boolean.
    *                  Refers to the fraction of unique values
    * @return
    */
  def hasUniqueness(columns: Seq[String], assertion: Double => Boolean): Check = {
    addConstraint(uniquenessConstraint(columns, assertion))
  }

  /**
    * Creates a constraint that asserts on uniqueness in a single or combined set of key columns.
    *
    * @param columns Key columns
    * @param assertion Function that receives a double input parameter and returns a boolean.
    *                  Refers to the fraction of unique values
    * @param hint A hint to provide additional context why a constraint could have failed
    * @return
    */
  def hasUniqueness(
      columns: Seq[String],
      assertion: Double => Boolean,
      hint: Option[String])
    : Check = {

    addConstraint(uniquenessConstraint(columns, assertion, hint))
  }

  /**
    * Creates a constraint that asserts on the uniqueness of a key column.
    *
    * @param column Key column
    * @param assertion Function that receives a double input parameter and returns a boolean.
    *                  Refers to the fraction of unique values.
    * @return
    */
  def hasUniqueness(column: String, assertion: Double => Boolean): Check = {
    hasUniqueness(Seq(column), assertion)
  }

  /**
    * Creates a constraint that asserts on the uniqueness of a key column.
    *
    * @param column Key column
    * @param assertion Function that receives a double input parameter and returns a boolean.
    *                  Refers to the fraction of unique values.
    * @param hint A hint to provide additional context why a constraint could have failed
    * @return
    */
  def hasUniqueness(column: String, assertion: Double => Boolean, hint: Option[String]): Check = {
    hasUniqueness(Seq(column), assertion, hint)
  }

  /**
    * Creates a constraint on the distinctness in a single or combined set of key columns.
    *
    * @param columns columns
    * @param assertion Function that receives a double input parameter and returns a boolean.
    *                  Refers to the fraction of distinct values.
    * @param hint A hint to provide additional context why a constraint could have failed
    * @return
    */
  def hasDistinctness(
      columns: Seq[String], assertion: Double => Boolean,
      hint: Option[String] = None)
    : Check = {

    addConstraint(distinctnessConstraint(columns, assertion, hint))
  }

  /**
    * Creates a constraint on the unique value ratio in a single or combined set of key columns.
    *
    * @param columns columns
    * @param assertion Function that receives a double input parameter and returns a boolean.
    *                  Refers to the fraction of distinct values.
    * @param hint A hint to provide additional context why a constraint could have failed
    * @return
    */
  def hasUniqueValueRatio(
      columns: Seq[String],
      assertion: Double => Boolean,
      hint: Option[String] = None)
    : Check = {

    addConstraint(uniqueValueRatioConstraint(columns, assertion, hint))
  }

  /**
    * Creates a constraint that asserts on the number of distinct values a column has.
    *
    * @param column     Column to run the assertion on
    * @param assertion  Function that receives a long input parameter and returns a boolean
    * @param binningUdf An optional binning function
    * @param maxBins    Histogram details is only provided for N column values with top counts.
    *                   maxBins sets the N
    * @param hint A hint to provide additional context why a constraint could have failed
    * @return
    */
  def hasNumberOfDistinctValues(
      column: String,
      assertion: Long => Boolean,
      binningUdf: Option[UserDefinedFunction] = None,
      maxBins: Integer = Histogram.MaximumAllowedDetailBins,
      hint: Option[String] = None)
    : Check = {

    addConstraint(histogramBinConstraint(column, assertion, binningUdf, maxBins, hint))
  }

  /**
    * Creates a constraint that asserts on column's value distribution.
    *
    * @param column     Column to run the assertion on
    * @param assertion  Function that receives a Distribution input parameter and returns a boolean.
    *                   E.g
    *                   .hasHistogramValues("att2", _.absolutes("f") == 3)
    *                   .hasHistogramValues("att2",
    *                   _.ratios(Histogram.NullFieldReplacement) == 2/6.0)
    * @param binningUdf An optional binning function
    * @param maxBins    Histogram details is only provided for N column values with top counts.
    *                   maxBins sets the N
    * @param hint A hint to provide additional context why a constraint could have failed
    * @return
    */
  def hasHistogramValues(
      column: String,
      assertion: Distribution => Boolean,
      binningUdf: Option[UserDefinedFunction] = None,
      maxBins: Integer = Histogram.MaximumAllowedDetailBins,
      hint: Option[String] = None)
    : Check = {

    addConstraint(histogramConstraint(column, assertion, binningUdf, maxBins, hint))
  }

  /**
    * Creates a constraint that runs AnomalyDetection on the new value
    *
    * @param metricsRepository        A metrics repository to get the previous results
    * @param anomalyDetectionStrategy The anomaly detection strategy
    * @param analyzer                 The analyzer for the metric to run anomaly detection on
    * @param withTagValues            Can contain a Map with tag names and the corresponding values
    *                                 to filter for
    * @param beforeDate               The maximum dateTime of previous AnalysisResults to use for
    *                                 the Anomaly Detection
    * @param afterDate                The minimum dateTime of previous AnalysisResults to use for
    *                                 the Anomaly Detection
    * @param hint                     A hint to provide additional context why a constraint
    *                                 could have failed
    * @return
    */
  private[deequ] def isNewestPointNonAnomalous[S <: State[S]](
      metricsRepository: MetricsRepository,
      anomalyDetectionStrategy: AnomalyDetectionStrategy,
      analyzer: Analyzer[S, Metric[Double]],
      withTagValues: Map[String, String],
      afterDate: Option[Long],
      beforeDate: Option[Long],
      hint: Option[String] = None)
    : Check = {

    val anomalyAssertionFunction = Check.isNewestPointNonAnomalous(
      metricsRepository,
      anomalyDetectionStrategy,
      analyzer,
      withTagValues,
      afterDate,
      beforeDate
    )(_)

    addConstraint(anomalyConstraint(analyzer, anomalyAssertionFunction, hint))
  }


  /**
    * Creates a constraint that asserts on a column entropy.
    *
    * @param column    Column to run the assertion on
    * @param assertion Function that receives a double input parameter and returns a boolean
    * @param hint      A hint to provide additional context why a constraint could have failed
    * @return
    */
  def hasEntropy(
      column: String,
      assertion: Double => Boolean,
      hint: Option[String] = None)
    : Check = {

    addConstraint(entropyConstraint(column, assertion, hint))
  }

  /**
    * Creates a constraint that asserts on a mutual information between two columns.
    *
    * @param columnA   First column for mutual information calculation
    * @param columnB   Second column for mutual information calculation
    * @param assertion Function that receives a double input parameter and returns a boolean
    * @param hint      A hint to provide additional context why a constraint could have failed
    * @return
    */
  def hasMutualInformation(
      columnA: String,
      columnB: String,
      assertion: Double => Boolean,
      hint: Option[String] = None)
    : Check = {

    addConstraint(mutualInformationConstraint(columnA, columnB, assertion, hint))
  }

  /**
    * Creates a constraint that asserts on an approximated quantile
    *
    * @param column Column to run the assertion on
    * @param quantile Which quantile to assert on
    * @param assertion Function that receives a double input parameter (the computed quantile)
    *                  and returns a boolean
    * @param hint A hint to provide additional context why a constraint could have failed
    * @return
    */
  def hasApproxQuantile(column: String,
      quantile: Double,
      assertion: Double => Boolean,
      hint: Option[String] = None)
    : Check = {

    addConstraint(approxQuantileConstraint(column, quantile, assertion, hint))
  }


  /**
    * Creates a constraint that asserts on the minimum of the column
    *
    * @param column Column to run the assertion on
    * @param assertion Function that receives a double input parameter and returns a boolean
    * @param hint A hint to provide additional context why a constraint could have failed
    * @return
    */
  def hasMin(
      column: String,
      assertion: Double => Boolean,
      hint: Option[String] = None)
    : CheckWithLastConstraintFilterable = {

    addFilterableConstraint { filter => minConstraint(column, assertion, filter, hint) }
  }

  /**
    * Creates a constraint that asserts on the maximum of the column
    *
    * @param column Column to run the assertion on
    * @param assertion Function that receives a double input parameter and returns a boolean
    * @param hint A hint to provide additional context why a constraint could have failed
    * @return
    */
  def hasMax(
      column: String,
      assertion: Double => Boolean,
      hint: Option[String] = None)
    : CheckWithLastConstraintFilterable = {

    addFilterableConstraint { filter => maxConstraint(column, assertion, filter, hint) }
  }

  /**
    * Creates a constraint that asserts on the mean of the column
    *
    * @param column Column to run the assertion on
    * @param assertion Function that receives a double input parameter and returns a boolean
    * @param hint A hint to provide additional context why a constraint could have failed
    * @return
    */
  def hasMean(
      column: String,
      assertion: Double => Boolean,
      hint: Option[String] = None)
    : Check = {

    addFilterableConstraint { filter => meanConstraint(column, assertion, filter, hint) }
  }

  /**
    * Creates a constraint that asserts on the sum of the column
    *
    * @param column Column to run the assertion on
    * @param assertion Function that receives a double input parameter and returns a boolean
    * @param hint A hint to provide additional context why a constraint could have failed
    * @return
    */
  def hasSum(
      column: String,
      assertion: Double => Boolean,
      hint: Option[String] = None)
    : CheckWithLastConstraintFilterable = {

    addFilterableConstraint { filter => sumConstraint(column, assertion, filter, hint) }
  }

  /**
    * Creates a constraint that asserts on the standard deviation of the column
    *
    * @param column Column to run the assertion on
    * @param assertion Function that receives a double input parameter and returns a boolean
    * @param hint A hint to provide additional context why a constraint could have failed
    * @return
    */
  def hasStandardDeviation(
      column: String,
      assertion: Double => Boolean,
      hint: Option[String] = None)
    : CheckWithLastConstraintFilterable = {

    addFilterableConstraint { filter =>
      standardDeviationConstraint(column, assertion, filter, hint) }
  }

  /**
    * Creates a constraint that asserts on the approximate count distinct of the given column
    *
    * @param column Column to run the assertion on
    * @param assertion Function that receives a double input parameter and returns a boolean
    * @param hint A hint to provide additional context why a constraint could have failed
    * @return
    */
  def hasApproxCountDistinct(
      column: String,
      assertion: Double => Boolean,
      hint: Option[String] = None)
    : CheckWithLastConstraintFilterable = {

    addFilterableConstraint { filter =>
      approxCountDistinctConstraint(column, assertion, filter, hint) }
  }

  /**
    * Creates a constraint that asserts on the pearson correlation between two columns.
    *
    * @param columnA   First column for correlation calculation
    * @param columnB   Second column for correlation calculation
    * @param assertion Function that receives a double input parameter and returns a boolean
    * @param hint A hint to provide additional context why a constraint could have failed
    * @return
    */
  def hasCorrelation(
      columnA: String,
      columnB: String,
      assertion: Double => Boolean,
      hint: Option[String] = None)
    : CheckWithLastConstraintFilterable = {

    addFilterableConstraint { filter =>
      correlationConstraint(columnA, columnB, assertion, filter, hint) }
  }

  /**
    * Creates a constraint that runs the given condition on the data frame.
    *
    * @param columnCondition Data frame column which is a combination of expression and the column
    *                        name. It has to comply with Spark SQL syntax.
    *                        Can be written in an exact same way with conditions inside the
    *                        `WHERE` clause.
    * @param constraintName  A name that summarizes the check being made. This name is being used to
    *                        name the metrics for the analysis being done.
    * @param assertion       Function that receives a double input parameter and returns a boolean
    * @param hint A hint to provide additional context why a constraint could have failed
    * @return
    */
  def satisfies(
      columnCondition: String,
      constraintName: String,
      assertion: Double => Boolean = Check.IsOne,
      hint: Option[String] = None)
    : CheckWithLastConstraintFilterable = {

    addFilterableConstraint { filter =>
      complianceConstraint(constraintName, columnCondition, assertion, filter, hint)
    }
  }

  /**
    * Checks for pattern compliance. Given a column name and a regular expression, defines a
    * Check on the average compliance of the column's values to the regular expression.
    *
    * @param column Name of the column that should be checked.
    * @param pattern The columns values will be checked for a match against this pattern.
    * @param assertion Function that receives a double input parameter and returns a boolean
    * @param hint A hint to provide additional context why a constraint could have failed
    * @return
    */
  def hasPattern(
      column: String,
      pattern: Regex,
      assertion: Double => Boolean = Check.IsOne,
      name: Option[String] = None,
      hint: Option[String] = None)
    : Check = {

    addFilterableConstraint { filter =>
      Constraint.patternMatchConstraint(column, pattern, assertion, filter, name, hint)
    }
  }

  /**
    * Check to run against the compliance of a column against a Credit Card pattern.
    *
    * @param column Name of the column that should be checked.
    * @param assertion Function that receives a double input parameter and returns a boolean
    * @param hint A hint to provide additional context why a constraint could have failed
    * @return
    */
  def containsCreditCardNumber(
      column: String,
      assertion: Double => Boolean = Check.IsOne,
      hint: Option[String] = None)
    : Check = {

    hasPattern(column, Patterns.CREDITCARD, assertion, Some(s"containsCreditCardNumber($column)"),
      hint)
  }

  /**
    * Check to run against the compliance of a column against an e-mail pattern.
    *
    * @param column Name of the column that should be checked.
    * @param assertion Function that receives a double input parameter and returns a boolean
    * @param hint A hint to provide additional context why a constraint could have failed
    * @return
    */
  def containsEmail(
      column: String,
      assertion: Double => Boolean = Check.IsOne,
      hint: Option[String] = None)
    : Check = {

    hasPattern(column, Patterns.EMAIL, assertion, Some(s"containsEmail($column)"), hint)
  }

  /**
    * Check to run against the compliance of a column against an URL pattern.
    *
    * @param column Name of the column that should be checked.
    * @param assertion Function that receives a double input parameter and returns a boolean
    * @param hint A hint to provide additional context why a constraint could have failed
    * @return
    */
  def containsURL(
      column: String,
      assertion: Double => Boolean = Check.IsOne,
      hint: Option[String] = None)
    : Check = {

    hasPattern(column, Patterns.URL, assertion, Some(s"containsURL($column)"), hint)
  }

  /**
    * Check to run against the compliance of a column against the Social security number pattern
    * for the US.
    *
    * @param column Name of the column that should be checked.
    * @param assertion Function that receives a double input parameter and returns a boolean
    * @param hint A hint to provide additional context why a constraint could have failed
    * @return
    */
  def containsSocialSecurityNumber(
      column: String,
      assertion: Double => Boolean = Check.IsOne,
      hint: Option[String] = None)
    : Check = {

    hasPattern(column, Patterns.SOCIAL_SECURITY_NUMBER_US, assertion,
      Some(s"containsSocialSecurityNumber($column)"), hint)
  }

  /**
    * Check to run against the fraction of rows that conform to the given data type.
    *
    * @param column Name of the columns that should be checked.
    * @param dataType Data type that the columns should be compared against.
    * @param assertion Function that receives a double input parameter and returns a boolean
    * @param hint A hint to provide additional context why a constraint could have failed
    * @return
    */
  def hasDataType(
      column: String,
      dataType: ConstrainableDataTypes.Value,
      assertion: Double => Boolean = Check.IsOne,
      hint: Option[String] = None)
    : Check = {

    addConstraint(Constraint.dataTypeConstraint(column, dataType, assertion, hint))
  }

  /**
    * Creates a constraint that asserts that a column contains no negative values
    *
    * @param column Column to run the assertion on
    * @param hint A hint to provide additional context why a constraint could have failed
    * @return
    */
  def isNonNegative(
      column: String,
      hint: Option[String] = None)
    : CheckWithLastConstraintFilterable = {

<<<<<<< HEAD
      val c = Check.getOrThrow(ColumnName.sanitizeForSql(column))
      // coalescing column to not count NULL values as non-compliant
      satisfies(s"COALESCE($c, 0.0) >= 0", s"$column is non-negative", hint = hint)
    }
=======
    val c = ColumnName.getOrThrow(ColumnName.sanitizeForSql(column))
    // coalescing column to not count NULL values as non-compliant
    satisfies(s"COALESCE($c, 0.0) >= 0", s"$column is non-negative", hint = hint)
  }
>>>>>>> e8929197

  /**
    * Creates a constraint that asserts that a column contains no negative values
    *
    * @param column Column to run the assertion on
    * @return
    */
  def isPositive(column: String): CheckWithLastConstraintFilterable = {
<<<<<<< HEAD
    val c = Check.getOrThrow(ColumnName.sanitizeForSql(column))
=======
    val c = ColumnName.getOrThrow(ColumnName.sanitizeForSql(column))
>>>>>>> e8929197
    // coalescing column to not count NULL values as non-compliant
    satisfies(s"COALESCE($c, 1.0) > 0", s"$column is positive")
  }

  /**
    *
    * Asserts that, in each row, the value of columnA is less than the value of columnB
    *
    * @param columnA Column to run the assertion on
    * @param columnB Column to run the assertion on
    * @param hint A hint to provide additional context why a constraint could have failed
    * @return
    */
  def isLessThan(
      columnA: String,
      columnB: String,
      hint: Option[String] = None)
    : CheckWithLastConstraintFilterable = {

<<<<<<< HEAD
      val (cA,cB) = Check.getOrThrow(
        (ColumnName.sanitizeForSql(columnA), ColumnName.sanitizeForSql(columnB))
      )
      satisfies(s"$cA < $cB", s"$columnA is less than $columnB", hint = hint)
    }
=======
    val (cA,cB) = ColumnName.getOrThrow(
      (ColumnName.sanitizeForSql(columnA), ColumnName.sanitizeForSql(columnB))
    )
    satisfies(s"$cA < $cB", s"$columnA is less than $columnB", hint = hint)
  }
>>>>>>> e8929197

  /**
    * Asserts that, in each row, the value of columnA is less than or equal to the value of columnB
    *
    * @param columnA Column to run the assertion on
    * @param columnB Column to run the assertion on
    * @param hint A hint to provide additional context why a constraint could have failed
    * @return
    */
  def isLessThanOrEqualTo(
      columnA: String,
      columnB: String,
      hint: Option[String] = None)
    : CheckWithLastConstraintFilterable = {

<<<<<<< HEAD
      val (cA, cB) = Check.getOrThrow(
        (ColumnName.sanitizeForSql(columnA), ColumnName.sanitizeForSql(columnB))
      )
      satisfies(s"$cA <= $cB", s"$columnA is less than or equal to $columnB", hint = hint)
    }
=======
    val (cA, cB) = ColumnName.getOrThrow(
      (ColumnName.sanitizeForSql(columnA), ColumnName.sanitizeForSql(columnB))
    )
    satisfies(s"$cA <= $cB", s"$columnA is less than or equal to $columnB", hint = hint)
  }
>>>>>>> e8929197

  /**
    * Asserts that, in each row, the value of columnA is greater than the value of columnB
    *
    * @param columnA Column to run the assertion on
    * @param columnB Column to run the assertion on
    * @param hint A hint to provide additional context why a constraint could have failed
    * @return
    */
  def isGreaterThan(
      columnA: String,
      columnB: String,
      hint: Option[String] = None)
    : CheckWithLastConstraintFilterable = {

<<<<<<< HEAD
      val (cA, cB) = Check.getOrThrow(
        (ColumnName.sanitizeForSql(columnA), ColumnName.sanitizeForSql(columnB))
      )
      satisfies(s"$cA > $cB", s"$columnA is greater than $columnB", hint = hint)
    }
=======
    val (cA, cB) = ColumnName.getOrThrow(
      (ColumnName.sanitizeForSql(columnA), ColumnName.sanitizeForSql(columnB))
    )
    satisfies(s"$cA > $cB", s"$columnA is greater than $columnB", hint = hint)
  }
>>>>>>> e8929197

  /**
    * Asserts that, in each row, the value of columnA is greather than or equal to the value of
    * columnB
    *
    * @param columnA Column to run the assertion on
    * @param columnB Column to run the assertion on
    * @param hint A hint to provide additional context why a constraint could have failed
    * @return
    */
  def isGreaterThanOrEqualTo(
      columnA: String,
      columnB: String,
      hint: Option[String] = None)
    : CheckWithLastConstraintFilterable = {

<<<<<<< HEAD
      val (cA, cB) = Check.getOrThrow(
        (ColumnName.sanitizeForSql(columnA), ColumnName.sanitizeForSql(columnB))
      )
      satisfies(s"$cA > $cB", s"$columnA is greater than or equal to $columnB",hint = hint)
    }
=======
    val (cA, cB) = ColumnName.getOrThrow(
      (ColumnName.sanitizeForSql(columnA), ColumnName.sanitizeForSql(columnB))
    )
    satisfies(s"$cA >= $cB", s"$columnA is greater than or equal to $columnB",hint = hint)
  }
>>>>>>> e8929197

  // We can't use default values here as you can't combine default values and overloading in Scala
  /**
    * Asserts that every non-null value in a column is contained in a set of predefined values
    *
    * @param column Column to run the assertion on
    * @param allowedValues allowed values for the column
    * @return
    */
  def isContainedIn(
      column: String,
      allowedValues: Array[String])
    : CheckWithLastConstraintFilterable = {


    isContainedIn(column, allowedValues, Check.IsOne, None)
  }

  // We can't use default values here as you can't combine default values and overloading in Scala
  /**
    * Asserts that every non-null value in a column is contained in a set of predefined values
    *
    * @param column Column to run the assertion on
    * @param allowedValues allowed values for the column
    * @param hint A hint to provide additional context why a constraint could have failed
    * @return
    */
  def isContainedIn(
      column: String,
      allowedValues: Array[String],
      hint: Option[String])
    : CheckWithLastConstraintFilterable = {

    isContainedIn(column, allowedValues, Check.IsOne, hint)
  }

  // We can't use default values here as you can't combine default values and overloading in Scala
  /**
    * Asserts that every non-null value in a column is contained in a set of predefined values
    *
    * @param column Column to run the assertion on
    * @param allowedValues Allowed values for the column
    * @param assertion Function that receives a double input parameter and returns a boolean
    * @return
    */
  def isContainedIn(
      column: String,
      allowedValues: Array[String],
      assertion: Double => Boolean)
    : CheckWithLastConstraintFilterable = {


    isContainedIn(column, allowedValues, assertion, None)
  }

  // We can't use default values here as you can't combine default values and overloading in Scala
  /**
    * Asserts that every non-null value in a column is contained in a set of predefined values
    *
    * @param column Column to run the assertion on
    * @param allowedValues Allowed values for the column
    * @param assertion Function that receives a double input parameter and returns a boolean
    * @param hint A hint to provide additional context why a constraint could have failed
    * @return
    */
  def isContainedIn(
      column: String,
      allowedValues: Array[String],
      assertion: Double => Boolean,
      hint: Option[String])
    : CheckWithLastConstraintFilterable = {

<<<<<<< HEAD
      val c = Check.getOrThrow(ColumnName.sanitizeForSql(column))
=======
    val c = ColumnName.getOrThrow(ColumnName.sanitizeForSql(column))
>>>>>>> e8929197

      val valueList = allowedValues
        .map { _.replaceAll("'", "''") }
        .mkString("'", "','", "'")

<<<<<<< HEAD
      val predicate = s"$c IS NULL OR $c IN ($valueList)"
      satisfies(predicate, s"$column contained in ${allowedValues.mkString(",")}", assertion, hint)
    }
=======
    val predicate = s"$c IS NULL OR $c IN ($valueList)"
    satisfies(predicate, s"$column contained in ${allowedValues.mkString(",")}", assertion, hint)
  }
>>>>>>> e8929197

  /**
    * Asserts that the non-null values in a numeric column fall into the predefined interval
    *
    * @param column column to run the assertion
    * @param lowerBound lower bound of the interval
    * @param upperBound upper bound of the interval
    * @param includeLowerBound is a value equal to the lower bound allows?
    * @param includeUpperBound is a value equal to the upper bound allowed?
    * @param hint A hint to provide additional context why a constraint could have failed
    * @return
    */
  def isContainedIn(
      column: String,
      lowerBound: Double,
      upperBound: Double,
      includeLowerBound: Boolean = true,
      includeUpperBound: Boolean = true,
      hint: Option[String] = None)
    : CheckWithLastConstraintFilterable = {

<<<<<<< HEAD
      val c = Check.getOrThrow(ColumnName.sanitizeForSql(column))

      val leftOperand = if (includeLowerBound) ">=" else ">"
      val rightOperand = if (includeUpperBound) "<=" else "<"
=======
    val c = ColumnName.getOrThrow(ColumnName.sanitizeForSql(column))

    val leftOperand = if (includeLowerBound) ">=" else ">"
    val rightOperand = if (includeUpperBound) "<=" else "<"

    val predicate =
      s"$c IS NULL OR ($c $leftOperand $lowerBound AND $c $rightOperand $upperBound)"
>>>>>>> e8929197

      val predicate =
        s"$c IS NULL OR ($c $leftOperand $lowerBound AND $c $rightOperand $upperBound)"

      satisfies(predicate, s"$column between $lowerBound and $upperBound", hint = hint)
    }

  /**
    * Evaluate this check on computed metrics
    * @param context result of the metrics computation
    * @return
    */
  def evaluate(context: AnalyzerContext): CheckResult = {

    val constraintResults = constraints.map { _.evaluate(context.metricMap) }
    val anyFailures = constraintResults.exists { _.status == ConstraintStatus.Failure }

    val checkStatus = (anyFailures, level) match {
      case (true, CheckLevel.Error) => CheckStatus.Error
      case (true, CheckLevel.Warning) => CheckStatus.Warning
      case (_, _) => CheckStatus.Success
    }

    CheckResult(this, checkStatus, constraintResults)
  }

  def requiredAnalyzers(): Set[Analyzer[_, Metric[_]]] = {
    constraints
      .map {
        case nc: ConstraintDecorator => nc.inner
        case c: Constraint => c
      }
      .collect { case constraint: AnalysisBasedConstraint[_, _, _] => constraint.analyzer }
      .map { _.asInstanceOf[Analyzer[_, Metric[_]]] }
      .toSet
  }
}

object Check {

  /** A common assertion function checking if the value is 1 */
  val IsOne: Double => Boolean = { _ == 1.0 }

  /**
    * Common assertion function checking if the value can be considered as normal (that no
    * anomalies were detected), given the anomaly detection strategy and details on how to retrieve
    * the history
    *
    * @param metricsRepository        A metrics repository to get the previous results
    * @param anomalyDetectionStrategy The anomaly detection strategy
    * @param analyzer                 The analyzer for the metric to run anomaly detection on
    * @param withTagValues            Can contain a Map with tag names and the corresponding values
    *                                 to filter for
    * @param beforeDate               The maximum dateTime of previous AnalysisResults to use for
    *                                 the Anomaly Detection
    * @param afterDate                The minimum dateTime of previous AnalysisResults to use for
    *                                 the Anomaly Detection
    * @param currentMetricValue       current metric value
    * @return
    */
  private[deequ] def isNewestPointNonAnomalous[S <: State[S]](
      metricsRepository: MetricsRepository,
      anomalyDetectionStrategy: AnomalyDetectionStrategy,
      analyzer: Analyzer[S, Metric[Double]],
      withTagValues: Map[String, String],
      afterDate: Option[Long],
      beforeDate: Option[Long])(
      currentMetricValue: Double)
    : Boolean = {

    // Get history keys
    var repositoryLoader = metricsRepository.load()

    repositoryLoader = repositoryLoader.withTagValues(withTagValues)

    beforeDate.foreach { beforeDate =>
      repositoryLoader = repositoryLoader.before(beforeDate) }

    afterDate.foreach { afterDate =>
      repositoryLoader = repositoryLoader.after(afterDate) }

    repositoryLoader = repositoryLoader.forAnalyzers(Seq(analyzer))

    val analysisResults = repositoryLoader.get()

    require(analysisResults.nonEmpty, "There have to be previous results in the MetricsRepository!")

    val historicalMetrics = analysisResults
      // If we have multiple DataPoints with the same dateTime, which should not happen in most
      // cases, we still want consistent behaviour, so we sort them by Tags first
      // (sorting is stable in Scala)
      .sortBy(_.resultKey.tags.values)
      .map { analysisResult =>
        val analyzerContextMetricMap = analysisResult.analyzerContext.metricMap

        val onlyAnalyzerMetricEntryInLoadedAnalyzerContext = analyzerContextMetricMap.headOption

        val doubleMetricOption = onlyAnalyzerMetricEntryInLoadedAnalyzerContext
          .collect { case (_, metric) => metric.asInstanceOf[Metric[Double]] }

        val dataSetDate = analysisResult.resultKey.dataSetDate

        (dataSetDate, doubleMetricOption)
      }

    // Ensure this is the last dataPoint
    val testDateTime = analysisResults.map(_.resultKey.dataSetDate).max + 1
    require(testDateTime != Long.MaxValue, "Test DateTime cannot be Long.MaxValue, otherwise the" +
        "Anomaly Detection, which works with an open upper interval bound, won't test anything")

    // Run given anomaly detection strategy and return false if the newest value is an Anomaly
    val anomalyDetector = AnomalyDetector(anomalyDetectionStrategy)
    val detectedAnomalies = anomalyDetector.isNewPointAnomalous(
      HistoryUtils.extractMetricValues[Double](historicalMetrics),
      DataPoint(testDateTime, Some(currentMetricValue)))

    detectedAnomalies.anomalies.isEmpty
  }

<<<<<<< HEAD

  import ColumnName.Sanitized

  /** Obtains the String value if Right or throws the SanitizeError if Left. */
  private[checks] def getOrThrow(x: Sanitized): String = x match {
    case Left(e) => throw e
    case Right(str) => str
  }

  /** Obtains the String pair if both are Right, otherwise throws the error(s). */
  private[checks] def getOrThrow(x: (Sanitized, Sanitized)): (String,String) = x match {
    case (Right(cA), Right(cB)) => (cA, cB)
    case (Left(eA), Left(eB)) => throw new IllegalArgumentException(
      s"Cannot sanitize two column names:\n$eA\n$eB"
    )
    case (Left(e), _) => throw e
    case (_, Left(e)) => throw e
  }

=======
>>>>>>> e8929197
}<|MERGE_RESOLUTION|>--- conflicted
+++ resolved
@@ -25,11 +25,7 @@
 import com.amazon.deequ.repository.MetricsRepository
 import org.apache.spark.sql.expressions.UserDefinedFunction
 import com.amazon.deequ.anomalydetection.HistoryUtils
-<<<<<<< HEAD
-import com.amazon.deequ.schema.{ColumnName, SanitizeError}
-=======
 import com.amazon.deequ.schema.ColumnName
->>>>>>> e8929197
 
 import scala.util.matching.Regex
 
@@ -678,17 +674,10 @@
       hint: Option[String] = None)
     : CheckWithLastConstraintFilterable = {
 
-<<<<<<< HEAD
-      val c = Check.getOrThrow(ColumnName.sanitizeForSql(column))
-      // coalescing column to not count NULL values as non-compliant
-      satisfies(s"COALESCE($c, 0.0) >= 0", s"$column is non-negative", hint = hint)
-    }
-=======
     val c = ColumnName.getOrThrow(ColumnName.sanitizeForSql(column))
     // coalescing column to not count NULL values as non-compliant
     satisfies(s"COALESCE($c, 0.0) >= 0", s"$column is non-negative", hint = hint)
   }
->>>>>>> e8929197
 
   /**
     * Creates a constraint that asserts that a column contains no negative values
@@ -697,11 +686,7 @@
     * @return
     */
   def isPositive(column: String): CheckWithLastConstraintFilterable = {
-<<<<<<< HEAD
-    val c = Check.getOrThrow(ColumnName.sanitizeForSql(column))
-=======
     val c = ColumnName.getOrThrow(ColumnName.sanitizeForSql(column))
->>>>>>> e8929197
     // coalescing column to not count NULL values as non-compliant
     satisfies(s"COALESCE($c, 1.0) > 0", s"$column is positive")
   }
@@ -721,19 +706,11 @@
       hint: Option[String] = None)
     : CheckWithLastConstraintFilterable = {
 
-<<<<<<< HEAD
-      val (cA,cB) = Check.getOrThrow(
-        (ColumnName.sanitizeForSql(columnA), ColumnName.sanitizeForSql(columnB))
-      )
-      satisfies(s"$cA < $cB", s"$columnA is less than $columnB", hint = hint)
-    }
-=======
     val (cA,cB) = ColumnName.getOrThrow(
       (ColumnName.sanitizeForSql(columnA), ColumnName.sanitizeForSql(columnB))
     )
     satisfies(s"$cA < $cB", s"$columnA is less than $columnB", hint = hint)
   }
->>>>>>> e8929197
 
   /**
     * Asserts that, in each row, the value of columnA is less than or equal to the value of columnB
@@ -749,19 +726,11 @@
       hint: Option[String] = None)
     : CheckWithLastConstraintFilterable = {
 
-<<<<<<< HEAD
-      val (cA, cB) = Check.getOrThrow(
-        (ColumnName.sanitizeForSql(columnA), ColumnName.sanitizeForSql(columnB))
-      )
-      satisfies(s"$cA <= $cB", s"$columnA is less than or equal to $columnB", hint = hint)
-    }
-=======
     val (cA, cB) = ColumnName.getOrThrow(
       (ColumnName.sanitizeForSql(columnA), ColumnName.sanitizeForSql(columnB))
     )
     satisfies(s"$cA <= $cB", s"$columnA is less than or equal to $columnB", hint = hint)
   }
->>>>>>> e8929197
 
   /**
     * Asserts that, in each row, the value of columnA is greater than the value of columnB
@@ -777,19 +746,11 @@
       hint: Option[String] = None)
     : CheckWithLastConstraintFilterable = {
 
-<<<<<<< HEAD
-      val (cA, cB) = Check.getOrThrow(
-        (ColumnName.sanitizeForSql(columnA), ColumnName.sanitizeForSql(columnB))
-      )
-      satisfies(s"$cA > $cB", s"$columnA is greater than $columnB", hint = hint)
-    }
-=======
     val (cA, cB) = ColumnName.getOrThrow(
       (ColumnName.sanitizeForSql(columnA), ColumnName.sanitizeForSql(columnB))
     )
     satisfies(s"$cA > $cB", s"$columnA is greater than $columnB", hint = hint)
   }
->>>>>>> e8929197
 
   /**
     * Asserts that, in each row, the value of columnA is greather than or equal to the value of
@@ -806,19 +767,11 @@
       hint: Option[String] = None)
     : CheckWithLastConstraintFilterable = {
 
-<<<<<<< HEAD
-      val (cA, cB) = Check.getOrThrow(
-        (ColumnName.sanitizeForSql(columnA), ColumnName.sanitizeForSql(columnB))
-      )
-      satisfies(s"$cA > $cB", s"$columnA is greater than or equal to $columnB",hint = hint)
-    }
-=======
     val (cA, cB) = ColumnName.getOrThrow(
       (ColumnName.sanitizeForSql(columnA), ColumnName.sanitizeForSql(columnB))
     )
     satisfies(s"$cA >= $cB", s"$columnA is greater than or equal to $columnB",hint = hint)
   }
->>>>>>> e8929197
 
   // We can't use default values here as you can't combine default values and overloading in Scala
   /**
@@ -891,25 +844,15 @@
       hint: Option[String])
     : CheckWithLastConstraintFilterable = {
 
-<<<<<<< HEAD
-      val c = Check.getOrThrow(ColumnName.sanitizeForSql(column))
-=======
     val c = ColumnName.getOrThrow(ColumnName.sanitizeForSql(column))
->>>>>>> e8929197
-
-      val valueList = allowedValues
-        .map { _.replaceAll("'", "''") }
-        .mkString("'", "','", "'")
-
-<<<<<<< HEAD
-      val predicate = s"$c IS NULL OR $c IN ($valueList)"
-      satisfies(predicate, s"$column contained in ${allowedValues.mkString(",")}", assertion, hint)
-    }
-=======
+
+    val valueList = allowedValues
+      .map { _.replaceAll("'", "''") }
+      .mkString("'", "','", "'")
+
     val predicate = s"$c IS NULL OR $c IN ($valueList)"
     satisfies(predicate, s"$column contained in ${allowedValues.mkString(",")}", assertion, hint)
   }
->>>>>>> e8929197
 
   /**
     * Asserts that the non-null values in a numeric column fall into the predefined interval
@@ -931,12 +874,6 @@
       hint: Option[String] = None)
     : CheckWithLastConstraintFilterable = {
 
-<<<<<<< HEAD
-      val c = Check.getOrThrow(ColumnName.sanitizeForSql(column))
-
-      val leftOperand = if (includeLowerBound) ">=" else ">"
-      val rightOperand = if (includeUpperBound) "<=" else "<"
-=======
     val c = ColumnName.getOrThrow(ColumnName.sanitizeForSql(column))
 
     val leftOperand = if (includeLowerBound) ">=" else ">"
@@ -944,13 +881,9 @@
 
     val predicate =
       s"$c IS NULL OR ($c $leftOperand $lowerBound AND $c $rightOperand $upperBound)"
->>>>>>> e8929197
-
-      val predicate =
-        s"$c IS NULL OR ($c $leftOperand $lowerBound AND $c $rightOperand $upperBound)"
-
-      satisfies(predicate, s"$column between $lowerBound and $upperBound", hint = hint)
-    }
+
+    satisfies(predicate, s"$column between $lowerBound and $upperBound", hint = hint)
+  }
 
   /**
     * Evaluate this check on computed metrics
@@ -1064,26 +997,4 @@
     detectedAnomalies.anomalies.isEmpty
   }
 
-<<<<<<< HEAD
-
-  import ColumnName.Sanitized
-
-  /** Obtains the String value if Right or throws the SanitizeError if Left. */
-  private[checks] def getOrThrow(x: Sanitized): String = x match {
-    case Left(e) => throw e
-    case Right(str) => str
-  }
-
-  /** Obtains the String pair if both are Right, otherwise throws the error(s). */
-  private[checks] def getOrThrow(x: (Sanitized, Sanitized)): (String,String) = x match {
-    case (Right(cA), Right(cB)) => (cA, cB)
-    case (Left(eA), Left(eB)) => throw new IllegalArgumentException(
-      s"Cannot sanitize two column names:\n$eA\n$eB"
-    )
-    case (Left(e), _) => throw e
-    case (_, Left(e)) => throw e
-  }
-
-=======
->>>>>>> e8929197
 }