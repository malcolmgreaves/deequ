--- conflicted
+++ resolved
@@ -52,56 +52,6 @@
     }
   }
 
-<<<<<<< HEAD
-  override def candidate(profile: ColumnProfile, numRecords: Long): ConstraintSuggestion =
-    ColumnName.sanitizeForSql(profile.column) match {
-      case Right(c) =>
-        val topCategories = getTopCategoriesForFractionalDataCoverage(profile,
-          targetDataCoverageFraction)
-        val ratioSums = topCategories.map { case (_, categoryValue) => categoryValue.ratio }.sum
-
-        val valuesByPopularity = topCategories.toArray
-          .filterNot { case (key, _) => key == Histogram.NullFieldReplacement }
-          .sortBy { case (_, value) => value.absolute }
-          .reverse
-
-        val categoriesSql = valuesByPopularity
-          // the character "'" can be contained in category names
-          .map { case (key, _) => key.replace("'", "''") }
-          .mkString("'", "', '", "'")
-
-        val categoriesCode = valuesByPopularity
-          .map { case (key, _) => StringEscapeUtils.escapeJava(key) }
-          .mkString(""""""", """", """", """"""")
-
-        val p = ratioSums
-        val n = numRecords
-        val z = 1.96
-
-        // TODO this needs to be more robust for p's close to 0 or 1
-        val targetCompliance = BigDecimal(p - z * math.sqrt(p * (1 - p) / n))
-          .setScale(2, RoundingMode.DOWN).toDouble
-
-        val description = s"'${profile.column}' has value range $categoriesSql for at least " +
-          s"${targetCompliance * 100}% of values"
-        val columnCondition = s"$c IN ($categoriesSql)"
-        val hint = s"It should be above $targetCompliance!"
-        val constraint = complianceConstraint(description, columnCondition, _ >= targetCompliance,
-          hint = Some(hint))
-
-        ConstraintSuggestion(
-          constraint,
-          profile.column,
-          "Compliance: " + ratioSums.toString,
-          description,
-          this,
-          s""".isContainedIn("${profile.column}", Array($categoriesCode),
-             | _ >= $targetCompliance, Some("$hint"))""".stripMargin.replaceAll("\n", "")
-        )
-
-      case Left(e) => throw e
-    }
-=======
   override def candidate(profile: ColumnProfile, numRecords: Long): ConstraintSuggestion = {
 
     val c = ColumnName.getOrThrow(ColumnName.sanitizeForSql(profile.column))
@@ -149,7 +99,6 @@
          | _ >= $targetCompliance, Some("$hint"))""".stripMargin.replaceAll("\n", "")
     )
   }
->>>>>>> e8929197
 
   private[this] def getTopCategoriesForFractionalDataCoverage(
       columnProfile: ColumnProfile,
